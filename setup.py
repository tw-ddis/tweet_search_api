--- conflicted
+++ resolved
@@ -7,13 +7,9 @@
       long_description=open('README.rst', 'r').read(),
       author_email='agonzales@twitter.com',
       license='MIT',
-<<<<<<< HEAD
       version='1.3.0',
-=======
-      version='1.2.1',
       python_requires='>=3.3',
->>>>>>> 70147859
       install_requires=["requests", "tweet_parser", "pyyaml"],
       packages=find_packages(),
       scripts=["tools/search_tweets.py"],
-      )+     )