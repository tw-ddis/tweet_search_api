--- conflicted
+++ resolved
@@ -120,15 +120,9 @@
                            default=None,
                            help="""A comma-delimited list of Twitter Poll JSON attributes to include in endpoint responses. (API default:"id")""")
 
-<<<<<<< HEAD
     argparser.add_argument("--output-format",
                            dest="output_format",
                            default="r",
-=======
-    argparser.add_argument("--output-option",
-                           dest="output_option",
-                           default=None,
->>>>>>> 9396f05f
                            help="""Set output format: 
                                    'r' Unmodified API [R]esponses. (default).
                                    'a' [A]tomic Tweets: Tweet objects with expansions inline.
